/*
 *  Copyright 2009 10gen, Inc.
 *
 *  Licensed under the Apache License, Version 2.0 (the "License");
 *  you may not use this file except in compliance with the License.
 *  You may obtain a copy of the License at
 *
 *  http://www.apache.org/licenses/LICENSE-2.0
 *
 *  Unless required by applicable law or agreed to in writing, software
 *  distributed under the License is distributed on an "AS IS" BASIS,
 *  WITHOUT WARRANTIES OR CONDITIONS OF ANY KIND, either express or implied.
 *  See the License for the specific language governing permissions and
 *  limitations under the License.
 */

#include "perl_mongo.h"
#include "mongo_link.h"

#ifdef WIN32
#include <memory.h>
#endif

#include "regcomp.h"

static stackette* check_circular_ref(void *ptr, stackette *stack);
static void serialize_regex(buffer*, const char*, REGEXP*, int is_insert);
static void serialize_regex_flags(buffer*, SV*);
static void append_sv (buffer *buf, const char *key, SV *sv, stackette *stack, int is_insert);
static void containsNullChar(const char* str, int len);

#ifdef USE_ITHREADS
static perl_mutex inc_mutex;
#endif

static int perl_mongo_inc = 0;
int perl_mongo_machine_id;

void perl_mongo_mutex_init() {
  MUTEX_INIT(&inc_mutex);
}

void
perl_mongo_call_xs (pTHX_ void (*subaddr) (pTHX_ CV *), CV *cv, SV **mark) {
  dSP;
  PUSHMARK (mark);
  (*subaddr) (aTHX_ cv);
  PUTBACK;
}

SV *
perl_mongo_call_reader (SV *self, const char *reader) {
  dSP;
  SV *ret;
  I32 count;

  ENTER;
  SAVETMPS;

  PUSHMARK (SP);
  XPUSHs (self);
  PUTBACK;

  count = call_method (reader, G_SCALAR);

  SPAGAIN;

  if (count != 1) {
    croak ("reader didn't return a value");
  }

  ret = POPs;
  SvREFCNT_inc (ret);

  PUTBACK;
  FREETMPS;
  LEAVE;

  return ret;
}


SV *
perl_mongo_call_method (SV *self, const char *method, I32 flags, int num, ...) {
  dSP;
  SV *ret = NULL;
  I32 count;
  va_list args;

  if (flags & G_ARRAY) {
    croak("perl_mongo_call_method doesn't support list context");
  }

  ENTER;
  SAVETMPS;

  PUSHMARK (SP);
  XPUSHs (self);

  va_start( args, num );

  for( ; num > 0; num-- ) {
    XPUSHs (va_arg( args, SV* ));
  }

  va_end( args );

  PUTBACK;

  count = call_method (method, flags | G_SCALAR);

  if (!(flags & G_DISCARD)) {
    SPAGAIN;

    if (count != 1) {
      croak ("method didn't return a value");
    }

    ret = POPs;
    SvREFCNT_inc (ret);
  }

  PUTBACK;
  FREETMPS;
  LEAVE;

  return ret;
}

SV *
perl_mongo_call_function (const char *func, int num, ...) {
  dSP;
  SV *ret;
  I32 count;
  va_list args;

  ENTER;
  SAVETMPS;

  PUSHMARK (SP);

  va_start( args, num );

  for( ; num > 0; num-- ) {
    XPUSHs (va_arg( args, SV* ));
  }

  va_end( args );

  PUTBACK;

  count = call_pv (func, G_SCALAR);

  SPAGAIN;

  if (count != 1) {
    croak ("method didn't return a value");
  }

  ret = POPs;
  SvREFCNT_inc (ret);

  PUTBACK;
  FREETMPS;
  LEAVE;

  return ret;
}

static int perl_mongo_regex_flags( char **flags_ptr, SV *re ) {
  dSP;
  ENTER;
  SAVETMPS;
  PUSHMARK (SP);
  XPUSHs (re);
  PUTBACK;

  int ret_count = call_pv( "re::regexp_pattern", G_ARRAY );
  SPAGAIN;

  if ( ret_count != 2 ) { 
    croak( "error introspecting regex" );
  }

  // regexp_pattern returns two items (in list context), the pattern and a list of flags
  SV *flags_sv = POPs;
  SV *pat_sv   = POPs;

  char *flags = SvPVutf8_nolen(flags_sv);

  *flags_ptr = strdup(flags);
}

void
perl_mongo_attach_ptr_to_instance (SV *self, void *ptr, MGVTBL *vtbl)
{
  MAGIC *mg;

  mg = sv_magicext (SvRV (self), 0, PERL_MAGIC_ext, vtbl, (const char *)ptr, 0);
  mg->mg_flags |= MGf_DUP;
}

void *
perl_mongo_get_ptr_from_instance (SV *self, MGVTBL *vtbl)
{
  MAGIC *mg;

  if (!self || !SvOK (self) || !SvROK (self) || !sv_isobject (self)) {
    croak ("not an object");
  }

  for (mg = SvMAGIC (SvRV (self)); mg; mg = mg->mg_moremagic) {
    if (mg->mg_type == PERL_MAGIC_ext && mg->mg_virtual == vtbl)
      return mg->mg_ptr;
  }

  croak ("invalid object");
}

SV *
perl_mongo_construct_instance (const char *klass, ...)
{
  SV *ret;
  va_list ap;
  va_start (ap, klass);
  ret = perl_mongo_construct_instance_va (klass, ap);
  va_end(ap);
  return ret;
}

SV *
perl_mongo_construct_instance_va (const char *klass, va_list ap)
{
  dSP;
  SV *ret;
  I32 count;
  char *init_arg;

  ENTER;
  SAVETMPS;

  PUSHMARK (SP);
  mXPUSHp (klass, strlen (klass));
  while ((init_arg = va_arg (ap, char *))) {
    mXPUSHp (init_arg, strlen (init_arg));
    XPUSHs (va_arg (ap, SV *));
  }
  PUTBACK;

  count = call_method ("new", G_SCALAR);

  SPAGAIN;

  if (count != 1) {
    croak ("constructor didn't return an instance");
  }

  ret = POPs;
  SvREFCNT_inc (ret);

  PUTBACK;
  FREETMPS;
  LEAVE;

  return ret;
}

SV *
perl_mongo_construct_instance_with_magic (const char *klass, void *ptr, MGVTBL *vtbl, ...)
{
  SV *ret;
  va_list ap;

  va_start (ap, vtbl);
  ret = perl_mongo_construct_instance_va (klass, ap);
  va_end (ap);

  perl_mongo_attach_ptr_to_instance (ret, ptr, vtbl);

  return ret;
}

static SV *bson_to_av (buffer *buf, char *dt_type);

void perl_mongo_make_oid(char *twelve, char *twenty4) {
  int i;
  char *id_str = twelve;
  char *movable = twenty4;

  for(i=0; i<12; i++) {
    int x = *id_str;
    if (*id_str < 0) {
      x = 256 + *id_str;
    }
    sprintf(movable, "%02x", x);
    movable += 2;
    id_str++;
  }
  twenty4[24] = '\0';
}

static SV *
oid_to_sv (buffer *buf)
{
  HV *stash, *id_hv;
  char oid_s[25];
  perl_mongo_make_oid(buf->pos, oid_s);

  id_hv = newHV();
  (void)hv_store(id_hv, "value", strlen("value"), newSVpvn(oid_s, 24), 0);

  stash = gv_stashpv("MongoDB::OID", 0);
  return sv_bless(newRV_noinc((SV *)id_hv), stash);
}

static SV *
elem_to_sv (int type, buffer *buf, char *dt_type)
{
  SV *value = 0;

  SV *flag = get_sv("MongoDB::BSON::utf8_flag_on", 0);

  switch(type) {
  case BSON_OID: {
    value = oid_to_sv(buf);
    buf->pos += OID_SIZE;
    break;
  }
  case BSON_DOUBLE: {
    int64_t i = MONGO_64p(buf->pos);
    double d;

    memcpy(&d, &i, DOUBLE_64);

    value = newSVnv(d);
    buf->pos += DOUBLE_64;
    break;
  }
  case BSON_SYMBOL:
  case BSON_STRING: {
    int len = MONGO_32p(buf->pos);
    buf->pos += INT_32;

    // this makes a copy of the buffer
    // len includes \0
    value = newSVpvn(buf->pos, len-1);

    if (!flag || !SvIOK(flag) || SvIV(flag) != 0) {
      SvUTF8_on(value);
    }

    buf->pos += len;
    break;
  }
<<<<<<< HEAD
  case BSON_OBJECT: {
    value = perl_mongo_bson_to_sv(buf, dt_type);
=======
  case BSON_OBJECT: { 
    value = perl_mongo_bson_to_sv(buf);
>>>>>>> cb234e00
    break;
  }
  case BSON_ARRAY: {
    value = bson_to_av(buf, dt_type);
    break;
  }
  case BSON_BINARY: {
    int len = MONGO_32p(buf->pos);
    unsigned char type;
    SV *use_binary = get_sv("MongoDB::BSON::use_binary", 0);

    buf->pos += INT_32;

    // we should do something with type
    type = *buf->pos++;

    if (type == SUBTYPE_BINARY_DEPRECATED) {
      int len2 = MONGO_32p(buf->pos);
      if (len2 == len - 4) {
        len = len2;
        buf->pos += INT_32;
      }
    }

    if (use_binary && SvTRUE(use_binary)) {
      SV *data = sv_2mortal(newSVpvn(buf->pos, len));
      SV *subtype = sv_2mortal(newSViv(type));
      value = perl_mongo_construct_instance("MongoDB::BSON::Binary", "data", data, "subtype", subtype, NULL);
    }
    else {
      value = newSVpvn(buf->pos, len);
    }

    buf->pos += len;
    break;
  }
  case BSON_BOOL: {
    dSP;
    char d = *buf->pos++;
    int count;
    SV *use_bool = get_sv("MongoDB::BSON::use_boolean", 0);

    if (!use_bool) {
      value = newSViv(d);
      break;
    }

    SAVETMPS;

    PUSHMARK(SP);
    PUTBACK;
    if (d) {
      count = call_pv("boolean::true", G_SCALAR);
    }
    else {
      count = call_pv("boolean::false", G_SCALAR);
    }
    SPAGAIN;
    if (count == 1)
      value = newSVsv(POPs);

    if (count != 1 || !SvOK(value)) {
      value = newSViv(d);
    }

    PUTBACK;
    FREETMPS;
    break;
  }
  case BSON_UNDEF:
  case BSON_NULL: {
    value = newSV(0);
    break;
  }
  case BSON_INT: {
    value = newSViv(MONGO_32p(buf->pos));
    buf->pos += INT_32;
    break;
  }
  case BSON_LONG: {
#if defined(USE_64_BIT_INT)
    value = newSViv(MONGO_64p(buf->pos));
#else
    value = newSVnv((double)MONGO_64p(buf->pos));
#endif
    buf->pos += INT_64;
    break;
  }
  case BSON_DATE: {
    int64_t ms_i = MONGO_64p(buf->pos);
    SV *datetime, *ms, **heval;
    HV *named_params;
    buf->pos += INT_64;
    ms_i /= 1000;

    if ( dt_type == NULL ) { 
      // raw epoch
      value = newSViv(ms_i);
    } else if ( strcmp( dt_type, "DateTime::Tiny" ) == 0 ) {
      datetime = sv_2mortal(newSVpv("DateTime::Tiny", 0));
      time_t epoch = (time_t)ms_i;
      struct tm *dt = gmtime( &epoch );

      value = 
        perl_mongo_call_function("DateTime::Tiny::new", 13, datetime,
                                 newSVpvn("year",     strlen("year")),  
                                 newSViv( dt->tm_year + 1900 ),
                                 newSVpvn("month",    strlen("month")),
                                 newSViv( dt->tm_mon  +    1 ),
                                 newSVpvn("day",      strlen("day")),
                                 newSViv( dt->tm_mday ),
                                 newSVpvn("hour",     strlen("hour")),
                                 newSViv( dt->tm_hour ),
                                 newSVpvn("minute",   strlen("minute")),
                                 newSViv( dt->tm_min ),
                                 newSVpvn("second",   strlen("second")),
                                 newSViv( dt->tm_sec )
                                 );


    } else if ( strcmp( dt_type, "DateTime" ) == 0 ) { 
      datetime = sv_2mortal(newSVpv("DateTime", 0));
      ms = newSViv(ms_i);

      named_params = newHV();
      heval = hv_store(named_params, "epoch", strlen("epoch"), ms, 0);

      value = perl_mongo_call_function("DateTime::from_epoch", 2, datetime,
                                       sv_2mortal(newRV_inc(sv_2mortal((SV*)named_params))));

    } else {
      croak( "Invalid dt_type \"%s\"", dt_type );
    }

    break;
  }
  case BSON_REGEX: {
    SV *pattern, *regex_ref;
#if PERL_REVISION==5 && PERL_VERSION<12
    SV *regex;
#endif
    HV *stash;
    U32 flags = 0;
    REGEXP *re;
#if PERL_REVISION==5 && PERL_VERSION<=8
    PMOP pm;
    STRLEN len;
    char *pat;
#endif

    pattern = sv_2mortal(newSVpv(buf->pos, 0));
    buf->pos += strlen(buf->pos)+1;

    while(*(buf->pos) != 0) {
      switch(*(buf->pos)) {
      case 'l':
#if PERL_REVISION==5 && PERL_VERSION<=12
        flags |= PMf_LOCALE;
#else
        set_regex_charset(&flags, REGEX_LOCALE_CHARSET);
#endif
        break;
      case 'm':
        flags |= PMf_MULTILINE;
        break;
      case 'i':
        flags |= PMf_FOLD;
        break;
      case 'x':
        flags |= PMf_EXTENDED;
        break;
      case 's':
        flags |= PMf_SINGLELINE;
        break;
      }
      buf->pos++;
    }
    buf->pos++;

#if PERL_REVISION==5 && PERL_VERSION<=8
    /* 5.8 */
    pm.op_pmdynflags = flags;
    pat = SvPV(pattern, len);
    re = pregcomp(pat, pat + len, &pm);
#else
    /* 5.10 and beyond */
    re = re_compile(pattern, flags);
#endif
     // eo version-dependent code

#if PERL_REVISION==5 && PERL_VERSION>=12
    // they removed magic and made this a normal obj in 5.12
    regex_ref = newRV((SV*)re);
#else
    regex = sv_2mortal(newSVpv("",0));
    regex_ref = newRV((SV*)regex);

    sv_magic(regex, (SV*)re, PERL_MAGIC_qr, 0, 0);
#endif

    stash = gv_stashpv("Regexp", 0);
    sv_bless(regex_ref, stash);

    value = regex_ref;
    break;
  }
  case BSON_CODE:
  case BSON_CODE__D: {
    SV *code, *scope;
    int code_len;

    if (type == BSON_CODE) {
      buf->pos += INT_32;
    }

    code_len = MONGO_32p(buf->pos);
    buf->pos += INT_32;

    code = sv_2mortal(newSVpvn(buf->pos, code_len-1));
    buf->pos += code_len;

    if (type == BSON_CODE) {
      scope = perl_mongo_bson_to_sv(buf, dt_type);
      value = perl_mongo_construct_instance("MongoDB::Code", "code", code, "scope", scope, NULL);
    }
    else {
      value = perl_mongo_construct_instance("MongoDB::Code", "code", code, NULL);
    }

    break;
  }
  case BSON_TIMESTAMP: {
    SV *sec_sv, *inc_sv;
    int sec, inc;

    inc = MONGO_32p(buf->pos);
    buf->pos += INT_32;
    sec = MONGO_32p(buf->pos);
    buf->pos += INT_32;

    sec_sv = sv_2mortal(newSViv(sec));
    inc_sv = sv_2mortal(newSViv(inc));

    value = perl_mongo_construct_instance("MongoDB::Timestamp", "sec", sec_sv, "inc", inc_sv, NULL);
    break;
  }
  case BSON_MINKEY: {
    HV *stash = gv_stashpv("MongoDB::MinKey", GV_ADD);
    value = sv_bless(newRV((SV*)newHV()), stash);
    break;
  }
  case BSON_MAXKEY: {
    HV *stash = gv_stashpv("MongoDB::MaxKey", GV_ADD);
    value = sv_bless(newRV((SV*)newHV()), stash);
    break;
  }
  default: {
    croak("type %d not supported\n", type);
    // give up, it'll be trouble if we keep going
  }
  }
  return value;
}

static SV *
bson_to_av (buffer *buf, char *dt_type)
{
  AV *ret = newAV ();

  char type;

  // for size
  buf->pos += INT_32;

  while ((type = *buf->pos++) != 0) {
    SV *sv;

    // get past field name
    buf->pos += strlen(buf->pos) + 1;

    // get value
    if ((sv = elem_to_sv (type, buf, dt_type))) {
      av_push (ret, sv);
    }
  }

  return newRV_noinc ((SV *)ret);
}

SV *
perl_mongo_bson_to_sv (buffer *buf, char *dt_type)
{
  HV *ret = newHV();
<<<<<<< HEAD
=======
  SV *flag = get_sv("MongoDB::BSON::utf8_flag_on", 0);

>>>>>>> cb234e00
  char type;

  // for size
  buf->pos += INT_32;

  while ((type = *buf->pos++) != 0) {
    char *name;
    SV *value;

    name = buf->pos;
    // get past field name
    buf->pos += strlen(buf->pos) + 1;

    // get value
<<<<<<< HEAD
    value = elem_to_sv(type, buf, dt_type);
    if (!hv_store (ret, name, strlen (name), value, 0)) {
      croak ("failed storing value in hash");
=======
    value = elem_to_sv(type, buf);
    if (!flag || !SvIOK(flag) || SvIV(flag) != 0) {
    	if (!hv_store (ret, name, 0-strlen (name), value, 0)) {
     	 croak ("failed storing value in hash");
    	}
    } else {
    	if (!hv_store (ret, name, strlen (name), value, 0)) {
     	 croak ("failed storing value in hash");
    	}
>>>>>>> cb234e00
    }
  }

  return newRV_noinc ((SV *)ret);
}

int perl_mongo_resize_buf(buffer *buf, int size) {
  int total = buf->end - buf->start;
  int used = buf->pos - buf->start;

  total = total < GROW_SLOWLY ? total*2 : total+INITIAL_BUF_SIZE;
  while (total-used < size) {
    total += size;
  }

  Renew(buf->start, total, char);
  buf->pos = buf->start + used;
  buf->end = buf->start + total;
  return total;
}

void perl_mongo_serialize_byte(buffer *buf, char b) {
  if(BUF_REMAINING <= 1) {
    perl_mongo_resize_buf(buf, 1);
  }
  *(buf->pos) = b;
  buf->pos += 1;
}

void perl_mongo_serialize_bytes(buffer *buf, const char *str, unsigned int str_len) {
  if(BUF_REMAINING <= str_len) {
    perl_mongo_resize_buf(buf, str_len);
  }
  memcpy(buf->pos, str, str_len);
  buf->pos += str_len;
}

void perl_mongo_serialize_string(buffer *buf, const char *str, unsigned int str_len) {
  if(BUF_REMAINING <= str_len+1) {
    perl_mongo_resize_buf(buf, str_len+1);
  }

  memcpy(buf->pos, str, str_len);
  // add \0 at the end of the string
  buf->pos[str_len] = 0;
  buf->pos += str_len + 1;
}

void perl_mongo_serialize_int(buffer *buf, int num) {
  int i = MONGO_32(num);

  if(BUF_REMAINING <= INT_32) {
    perl_mongo_resize_buf(buf, INT_32);
  }

  memcpy(buf->pos, &i, INT_32);
  buf->pos += INT_32;
}

void perl_mongo_serialize_long(buffer *buf, int64_t num) {
  int64_t i = MONGO_64(num);

  if(BUF_REMAINING <= INT_64) {
    perl_mongo_resize_buf(buf, INT_64);
  }

  memcpy(buf->pos, &i, INT_64);
  buf->pos += INT_64;
}

void perl_mongo_serialize_double(buffer *buf, double num) {
  int64_t dest, *dest_p;
  dest_p = &dest;
  memcpy(dest_p, &num, 8);
  dest = MONGO_64(dest);

  if(BUF_REMAINING <= DOUBLE_64) {
    perl_mongo_resize_buf(buf, DOUBLE_64);
  }

  memcpy(buf->pos, dest_p, DOUBLE_64);
  buf->pos += DOUBLE_64;
}

void perl_mongo_serialize_oid(buffer *buf, char *id) {
  int i;

  if(BUF_REMAINING <= OID_SIZE) {
    perl_mongo_resize_buf(buf, OID_SIZE);
  }

  for(i=0;i<OID_SIZE;i++) {
    char digit1 = id[i*2], digit2 = id[i*2+1];
    digit1 = digit1 >= 'a' && digit1 <= 'f' ? digit1 - 87 : digit1;
    digit1 = digit1 >= 'A' && digit1 <= 'F' ? digit1 - 55 : digit1;
    digit1 = digit1 >= '0' && digit1 <= '9' ? digit1 - 48 : digit1;

    digit2 = digit2 >= 'a' && digit2 <= 'f' ? digit2 - 87 : digit2;
    digit2 = digit2 >= 'A' && digit2 <= 'F' ? digit2 - 55 : digit2;
    digit2 = digit2 >= '0' && digit2 <= '9' ? digit2 - 48 : digit2;

    buf->pos[i] = digit1*16+digit2;
  }
  buf->pos += OID_SIZE;
}

void perl_mongo_serialize_bindata(buffer *buf, const int subtype, SV *sv)
{
  STRLEN len;
  const char *bytes = SvPVbyte (sv, len);

  if (subtype == SUBTYPE_BINARY_DEPRECATED) {
    // length of length+bindata
    perl_mongo_serialize_int(buf, len+4);
    perl_mongo_serialize_byte(buf, subtype);
    perl_mongo_serialize_int(buf, len);
  }
  else {
    perl_mongo_serialize_int(buf, len);
    perl_mongo_serialize_byte(buf, subtype);
  }

  // bindata
  perl_mongo_serialize_bytes(buf, bytes, len);
}

void perl_mongo_serialize_key(buffer *buf, const char *str, int is_insert) {
  SV *c = get_sv("MongoDB::BSON::char", 0);

  if(BUF_REMAINING <= strlen(str)+1) {
    perl_mongo_resize_buf(buf, strlen(str)+1);
  }

  if (str[0] == '\0') {
    croak("empty key name, did you use a $ with double quotes?");
  }

  if (is_insert && strchr(str, '.')) {
    croak("inserts cannot contain the . character");
  }

  if (c && SvPOK(c) && SvPV_nolen(c)[0] == str[0]) {
    *(buf->pos) = '$';
    memcpy(buf->pos+1, str+1, strlen(str)-1);
  }
  else {
    memcpy(buf->pos, str, strlen(str));
  }

  // add \0 at the end of the string
  buf->pos[strlen(str)] = 0;
  buf->pos += strlen(str) + 1;
}


/* the position is not increased, we are just filling
 * in the first 4 bytes with the size.
 */
void perl_mongo_serialize_size(char *start, buffer *buf) {
  int total = buf->pos - start;
  total = MONGO_32(total);

  memcpy(start, &total, INT_32);
}

void perl_mongo_make_id(char *id) {
  //SV *temp;
  char *data = id;

  // the pid is stored in $$
  SV *pid_s = get_sv("$", 0);
  // ...but if it's not, don't crash
  int pid = pid_s ? SvIV(pid_s) : rand();

  int inc;
  unsigned t;
  char *T, *M, *P, *I;

#ifdef USE_ITHREADS
  MUTEX_LOCK(&inc_mutex);
#endif
  inc = perl_mongo_inc++;
#ifdef USE_ITHREADS
  MUTEX_UNLOCK(&inc_mutex);
#endif

  t = (unsigned) time(0);

  T = (char*)&t;
  M = (char*)&perl_mongo_machine_id;
  P = (char*)&pid;
  I = (char*)&inc;

#if MONGO_BIG_ENDIAN
  memcpy(data, T, 4);
  memcpy(data+4, M+1, 3);
  memcpy(data+7, P+2, 2);
  memcpy(data+9, I+1, 3);
#else
  data[0] = T[3];
  data[1] = T[2];
  data[2] = T[1];
  data[3] = T[0];

  memcpy(data+4, M, 3);
  memcpy(data+7, P, 2);

  data[9] = I[2];
  data[10] = I[1];
  data[11] = I[0];//  memcpy(data+9, I, 3);
#endif
}


/* add an _id */
static void
perl_mongo_prep(buffer *buf, AV *ids) {
  //  SV *id = perl_mongo_construct_instance ("MongoDB::OID", NULL);
  SV *id;
  HV *id_hv, *stash;
  char id_s[12], oid_s[25];

  stash = gv_stashpv("MongoDB::OID", 0);

  perl_mongo_make_id(id_s);
  set_type(buf, BSON_OID);
  perl_mongo_serialize_key(buf, "_id", 0);
  perl_mongo_serialize_bytes(buf, id_s, 12);

  perl_mongo_make_oid(id_s, oid_s);
  id_hv = newHV();
  (void)hv_store(id_hv, "value", strlen("value"), newSVpvn(oid_s, 24), 0);

  id = sv_bless(newRV_noinc((SV *)id_hv), stash);

  av_push(ids, id);
}

/**
 * checks if a ptr has been parsed already and, if not, adds it to the stack. If
 * we do have a circular ref, this function returns 0.
 */
static stackette* check_circular_ref(void *ptr, stackette *stack) {
  stackette *ette, *start = stack;

  while (stack) {
    if (ptr == stack->ptr) {
      return 0;
    }
    stack = stack->prev;
  }

  // push this onto the circular ref stack
  Newx(ette, 1, stackette);
  ette->ptr = ptr;
  // if stack has not been initialized, stack will be 0 so this will work out
  ette->prev = start;

  return ette;
}

static void
hv_to_bson (buffer *buf, SV *sv, AV *ids, stackette *stack, int is_insert)
{
  int start;
  HE *he;
  HV *hv;

  if (BUF_REMAINING <= 5) {
    perl_mongo_resize_buf(buf, 5);
  }

  /* keep a record of the starting position
   * as an offset, in case the memory is resized */
  start = buf->pos-buf->start;

  /* skip first 4 bytes to leave room for size */
  buf->pos += INT_32;

  if (!SvROK(sv)) {
    perl_mongo_serialize_null(buf);
    perl_mongo_serialize_size(buf->start+start, buf);
    return;
  }

  hv = (HV*)SvRV(sv);
  if (!(stack = check_circular_ref(hv, stack))) {
    Safefree(buf->start);
    croak("circular ref");
  }

  if (ids) {
    if(hv_exists(hv, "_id", strlen("_id"))) {
      SV **id = hv_fetch(hv, "_id", strlen("_id"), 0);
      append_sv(buf, "_id", *id, stack, is_insert);
      SvREFCNT_inc(*id);
      av_push(ids, *id);
    }
    else {
      perl_mongo_prep(buf, ids);
    }
  }


  (void)hv_iterinit (hv);
  while ((he = hv_iternext (hv))) {
    SV **hval;
    STRLEN len;
    const char *key = HePV (he, len);
    containsNullChar(key, len);
    /* if we've already added the oid field, continue */
    if (ids && strcmp(key, "_id") == 0) {
      continue;
    }

    /*
     * HeVAL doesn't return the correct value for tie(%foo, 'Tie::IxHash')
     * so we're using hv_fetch
     */
    if ((hval = hv_fetch(hv, key, len, 0)) == 0) {
    /* May be it's an unicode string? */
        if ((hval = hv_fetch(hv, key, -len, 0)) == 0) {
	    croak("could not find hash value for key %s, len:%d", key, len);
	}
    }
    append_sv (buf, key, *hval, stack, is_insert);
  }

  perl_mongo_serialize_null(buf);
  perl_mongo_serialize_size(buf->start+start, buf);

  // free the hv elem
  Safefree(stack);
}

static void
av_to_bson (buffer *buf, AV *av, stackette *stack, int is_insert) {
  I32 i;
  int start;

  if (!(stack = check_circular_ref(av, stack))) {
    Safefree(buf->start);
    croak("circular ref");
  }

  if (BUF_REMAINING <= 5) {
    perl_mongo_resize_buf(buf, 5);
  }

  start = buf->pos-buf->start;
  buf->pos += INT_32;

  for (i = 0; i <= av_len (av); i++) {
    SV **sv;
    SV *key = newSViv (i);
    if (!(sv = av_fetch (av, i, 0)))
      append_sv (buf, SvPV_nolen(key), newSV(0), stack, is_insert);
    else
      append_sv (buf, SvPV_nolen(key), *sv, stack, is_insert);

    SvREFCNT_dec (key);
  }

  perl_mongo_serialize_null(buf);
  perl_mongo_serialize_size(buf->start+start, buf);

  // free the av elem
  Safefree(stack);
}

static void
ixhash_to_bson(buffer *buf, SV *sv, AV *ids, stackette *stack, int is_insert) {
  int start, i;
  SV **keys_sv, **values_sv;
  AV *array, *keys, *values;

  if (BUF_REMAINING <= 5) {
    perl_mongo_resize_buf(buf, 5);
  }

  /* skip 4 bytes for size */
  start = buf->pos-buf->start;
  buf->pos += INT_32;

  /*
   * a Tie::IxHash is of the form:
   * [ {hash}, [keys], [order], 0 ]
   */
  array = (AV*)SvRV(sv);

  // check if we're in an infinite loop
  if (!(stack = check_circular_ref(array, stack))) {
    Safefree(buf->start);
    croak("circular ref");
  }

  /* keys in order, from position 1 */
  keys_sv = av_fetch(array, 1, 0);
  keys = (AV*)SvRV(*keys_sv);

  /* values in order, from position 2 */
  values_sv = av_fetch(array, 2, 0);
  values = (AV*)SvRV(*values_sv);

  if (ids) {
    /* check if the hash in position 0 contains an _id */
    SV **hash_sv = av_fetch(array, 0, 0);
    if (hv_exists((HV*)SvRV(*hash_sv), "_id", strlen("_id"))) {
      /*
       * if so, the value of the _id key is its index
       * in the values array.
       */
      SV **index = hv_fetch((HV*)SvRV(*hash_sv), "_id", strlen("_id"), 0);
      SV **id = av_fetch(values, SvIV(*index), 0);
      /*
       * add it to the bson and the ids array
       */
      append_sv(buf, "_id", *id, stack, is_insert);
      SvREFCNT_inc(*id);
      av_push(ids, *id);
    }
    else {
      perl_mongo_prep(buf, ids);
    }
  }

  for (i=0; i<=av_len(keys); i++) {
    SV **k, **v;
    STRLEN len;
    const char *str;

    if (!(k = av_fetch(keys, i, 0)) ||
        !(v = av_fetch(values, i, 0))) {
      croak ("failed to fetch associative array value");
    }

    str = SvPV(*k, len);
    containsNullChar(str,len);
    if (isUTF8(str, len)) {
      str = SvPVutf8(*k, len);
    }

    append_sv(buf, str, *v, stack, is_insert);
  }

  perl_mongo_serialize_null(buf);
  perl_mongo_serialize_size(buf->start+start, buf);

  // free the ixhash elem
  Safefree(stack);
}

static void containsNullChar(const char* str, int len) {
  if(strlen(str)  < len)
    croak("key contains null char");
}

int isUTF8(const char *s, int len) {
  int i;

  for (i=0; i<len; i++) {
    if ((s[i] & 128) == 128) {
      if ( i+3 < len                                                  &&    /* valid 4-byte:            */
           (
             ( (s[i] & 127) == 112 &&                                       /* byte 1 == F0 and         */
               ( (s[i+1] & 240) == 144 || (s[i+1] & 224) == 160 )) ||       /* byte 2 >= 90 and <= BF   */
             ( (s[i] & 127) >= 113 && (s[i] & 127) <= 115                   /* byte 1 >= F1 and <= F3   */
                                   && (s[i+1] & 192) == 128 )      ||       /* byte 2 start bits 10     */
             ( (s[i] & 127) == 116 && (s[i+1] & 128) == 128                 /* byte 1 == F4 and         */
                                   && (s[i+1] & 127) <= 15  )               /* byte 2 >= 80 and <= 8F   */
           )                                                          &&
           (s[i+2] & 192) == 128                                      &&    /* byte 3 start bits 10     */
           (s[i+3] & 192) == 128                                            /* byte 4 start bits 10     */
         ) {
        i += 3;
      }
      else if ( i+2 < len                                             &&    /* valid 3-byte:            */
           (
             ( (s[i] & 127) == 96  && (s[i+1] & 224) == 160 )      ||       /* byte 1 == E0 and byte 2 >= A0 and <= BF */
             ( (s[i] & 127) == 109 && (s[i+1] & 224) == 128 )      ||       /* byte 1 == ED and byte 2 >= 80 and <= 9F */
             (
               ( (s[i] & 127) >= 97  && (s[i] & 127) <= 108 ||              /* byte 1 >= E1 and <= EC   */
                 (s[i] & 127) == 110 || (s[i] & 127) == 111                 /* or byte 1 == EE or == EF */
               ) && (s[i+1] & 192) == 128                                   /* and byte 2 start bits 10 */
             )
           )                                                          &&
           (s[i+2] & 192) == 128                                            /* byte 3 start bits 10     */
         ) {
        i += 2;
      }
      else if ( i+1 < len                                             &&    /* valid 2-byte:            */
           (s[i] & 127) >= 66                                         &&    /* byte 1 >= C2             */
           (s[i] & 127) <= 95                                         &&    /* byte 1 <= DF             */
           (s[i+1] & 192) == 128                                            /* byte 2 start bits 10     */
         ) {
        i += 1;
      }
      else {
        return 0;
      }
    }
  }
  return 1;
}




static void
append_sv (buffer *buf, const char *key, SV *sv, stackette *stack, int is_insert)
{
  if (!SvOK(sv)) {
    if (SvGMAGICAL(sv)) {
      mg_get(sv);
    }
    else {
      set_type(buf, BSON_NULL);
      perl_mongo_serialize_key(buf, key, is_insert);
      return;
    }
  }

  if (SvROK (sv)) {
    if (sv_isobject (sv)) {
      /* OIDs */
      if (sv_derived_from (sv, "MongoDB::OID")) {
        SV *attr = perl_mongo_call_reader (sv, "value");
        char *str = SvPV_nolen (attr);

        set_type(buf, BSON_OID);
        perl_mongo_serialize_key(buf, key, is_insert);
        perl_mongo_serialize_oid(buf, str);

        SvREFCNT_dec (attr);
      }
      /* 64-bit integers */
      else if (sv_isa(sv, "Math::BigInt")) {
        int64_t big = 0, offset = 1;
        int i = 0, length = 0, sign = 1;
        SV **av_ref, **sign_ref;
        AV *av;

        set_type(buf, BSON_LONG);
        perl_mongo_serialize_key(buf, key, is_insert);

        // get sign
        sign_ref = hv_fetch((HV*)SvRV(sv), "sign", strlen("sign"), 0);
        if (!sign_ref) {
          croak( "couldn't get BigInt sign" );
        }
        else if ( SvPOK(*sign_ref) && strcmp(SvPV_nolen( *sign_ref ), "-") == 0 ) {
          sign = -1;
        }

        // get value
        av_ref = hv_fetch((HV*)SvRV(sv), "value", strlen("value"), 0);
        if (!av_ref) {
          croak( "couldn't get BigInt value" );
        }

        av = (AV*)SvRV(*av_ref);

        if ( av_len( av ) > 3 ) {
          croak( "BigInt is too large" );
        }

        for (i = 0; i <= av_len( av ); i++) {
          int j = 0;
          SV **val;

          if ( !(val = av_fetch (av, i, 0)) || !(SvPOK(*val) || SvIOK(*val)) ) {
            sv_dump( sv );
            croak ("failed to fetch BigInt element");
          }

          if ( SvIOK(*val) ) {
            int64_t temp = SvIV(*val);

            while (temp > 0) {
              temp = temp / 10;
              length++;
            }

            temp = (int64_t)(((int64_t)SvIV(*val)) * (int64_t)offset);
            big = big + temp;
          }
          else {
            STRLEN len = sv_len(*val);

            length += len;
            big += ((int64_t)atoi(SvPV_nolen(*val))) * offset;
          }

          for (j = 0; j < length; j++) {
            offset *= 10;
          }
        }

        perl_mongo_serialize_long(buf, big*sign);
      }
      /* Tie::IxHash */
      else if (sv_isa(sv, "Tie::IxHash")) {
        set_type(buf, BSON_OBJECT);
        perl_mongo_serialize_key(buf, key, is_insert);
        ixhash_to_bson(buf, sv, NO_PREP, stack, is_insert);
      }
      /* DateTime */
      else if (sv_isa(sv, "DateTime")) {
        SV *sec, *ms, *tz, *tz_name;
        STRLEN len;
        char *str;
        set_type(buf, BSON_DATE);
        perl_mongo_serialize_key(buf, key, is_insert);

        // check for floating tz
        tz = perl_mongo_call_reader (sv, "time_zone");
        tz_name = perl_mongo_call_reader (tz, "name");
        str = SvPV(tz_name, len);
        if (len == 8 && strncmp("floating", str, 8) == 0) {
          warn("saving floating timezone as UTC");
        }
        SvREFCNT_dec (tz);
        SvREFCNT_dec (tz_name);

        sec = perl_mongo_call_reader (sv, "epoch");
        ms = perl_mongo_call_method (sv, "millisecond", 0, 0);

        perl_mongo_serialize_long(buf, (int64_t)SvIV(sec)*1000+SvIV(ms));

        SvREFCNT_dec (sec);
        SvREFCNT_dec (ms);
      }
      /* boolean */
      else if (sv_isa(sv, "boolean")) {
        set_type(buf, BSON_BOOL);
        perl_mongo_serialize_key(buf, key, is_insert);
        perl_mongo_serialize_byte(buf, SvIV(SvRV(sv)));
      }
      else if (sv_isa(sv, "MongoDB::Code")) {
        SV *code, *scope;
        char *code_str;
        STRLEN code_len;
        int start;

        set_type(buf, BSON_CODE);
        perl_mongo_serialize_key(buf, key, is_insert);

        if (BUF_REMAINING <= INT_32) {
          perl_mongo_resize_buf(buf, INT_32);
        }

        start = buf->pos-buf->start;
        buf->pos += INT_32;

        code = perl_mongo_call_reader (sv, "code");
        code_str = SvPV(code, code_len);
        perl_mongo_serialize_int(buf, code_len+1);
        perl_mongo_serialize_string(buf, code_str, code_len);

        scope = perl_mongo_call_method (sv, "scope", 0, 0);
        hv_to_bson(buf, scope, NO_PREP, EMPTY_STACK, is_insert);

        perl_mongo_serialize_size(buf->start+start, buf);

        SvREFCNT_dec(code);
        SvREFCNT_dec(scope);
      }
      else if (sv_isa(sv, "MongoDB::Timestamp")) {
        SV *sec, *inc;
        set_type(buf, BSON_TIMESTAMP);
        perl_mongo_serialize_key(buf, key, is_insert);

        inc = perl_mongo_call_reader(sv, "inc");
        perl_mongo_serialize_int(buf, SvIV(inc));
        sec = perl_mongo_call_reader(sv, "sec");
        perl_mongo_serialize_int(buf, SvIV(sec));

        SvREFCNT_dec(sec);
        SvREFCNT_dec(inc);
      }
      else if (sv_isa(sv, "MongoDB::MinKey")) {
        set_type(buf, BSON_MINKEY);
        perl_mongo_serialize_key(buf, key, is_insert);
      }
      else if (sv_isa(sv, "MongoDB::MaxKey")) {
        set_type(buf, BSON_MAXKEY);
        perl_mongo_serialize_key(buf, key, is_insert);
      }
      else if (sv_isa(sv, "MongoDB::BSON::String")) {
        SV *str_sv;
        char *str;
        STRLEN str_len;

        str_sv = SvRV(sv);

        // check type ok
        if (!SvPOK(str_sv)) {
          croak("MongoDB::BSON::String must be a blessed string reference");
        }

        str = SvPV(str_sv, str_len);

        set_type(buf, BSON_STRING);
        perl_mongo_serialize_key(buf, key, is_insert);
        perl_mongo_serialize_int(buf, str_len+1);
        perl_mongo_serialize_string(buf, str, str_len);
      }
      else if (sv_isa(sv, "MongoDB::BSON::Binary")) {
        SV *data, *subtype;

        set_type(buf, BSON_BINARY);
        perl_mongo_serialize_key(buf, key, is_insert);

        subtype = perl_mongo_call_reader(sv, "subtype");
        data = perl_mongo_call_reader(sv, "data");
        perl_mongo_serialize_bindata(buf, SvIV(subtype), data);

        SvREFCNT_dec(subtype);
        SvREFCNT_dec(data);
      }
#if PERL_REVISION==5 && PERL_VERSION>=12
      // Perl 5.12 regexes
      else if (sv_isa(sv, "Regexp")) {
        REGEXP * re = SvRX(sv);

        serialize_regex(buf, key, re, is_insert);
        serialize_regex_flags(buf, sv);
      }
#endif
      else if (SvTYPE(SvRV(sv)) == SVt_PVMG) {

        MAGIC *remg;

        /* regular expression */
        if ((remg = mg_find((SV*)SvRV(sv), PERL_MAGIC_qr)) != 0) {
          REGEXP *re = (REGEXP *) remg->mg_obj;

          serialize_regex(buf, key, re, is_insert);
          serialize_regex_flags(buf, sv);
        }
        else {
          /* binary */
          set_type(buf, BSON_BINARY);
          perl_mongo_serialize_key(buf, key, is_insert);
          perl_mongo_serialize_bindata(buf, SUBTYPE_BINARY, SvRV(sv));
        }
      }
      else {
        croak ("type (%s) unhandled", HvNAME(SvSTASH(SvRV(sv))));
      }
    } else {
      switch (SvTYPE (SvRV (sv))) {
      case SVt_PVHV:
        /* hash */
        set_type(buf, BSON_OBJECT);
        perl_mongo_serialize_key(buf, key, is_insert);
        /* don't add a _id to inner objs */
        hv_to_bson (buf, sv, NO_PREP, stack, is_insert);
        break;
      case SVt_PVAV:
        /* array */
        set_type(buf, BSON_ARRAY);
        perl_mongo_serialize_key(buf, key, is_insert);
        av_to_bson (buf, (AV *)SvRV (sv), stack, is_insert);
        break;
      case SVt_PV:
        /* binary */
        set_type(buf, BSON_BINARY);
        perl_mongo_serialize_key(buf, key, is_insert);
        perl_mongo_serialize_bindata(buf, SUBTYPE_BINARY, SvRV(sv));
        break;
      default:
        sv_dump(SvRV(sv));
        croak ("type (ref) unhandled");
      }
    }
  } else {
    int is_string = 0, aggressively_number = 0;
    SV *look_for_numbers = 0;

#if PERL_REVISION==5 && PERL_VERSION<=10
    /* Flags usage changed in Perl 5.10.1.  In Perl 5.8, there is no way to
       tell from flags whether something is a string or an int!
       Therefore, for 5.8, we check:

       if (isString(sv) and number(sv) == 0 and string(sv) != '0') {
       return string;
       }
       else {
       return number;
       }

       This will incorrectly return '0' as a number in 5.8.
    */
    if (SvPOK(sv) && ((SvNOK(sv) && SvNV(sv) == 0) ||
                      (SvIOK(sv) && SvIV(sv) == 0)) &&
        strcmp(SvPV_nolen(sv), "0") != 0) {
      is_string = 1;
    }
#endif

    look_for_numbers = get_sv("MongoDB::BSON::looks_like_number", 0);
    if (look_for_numbers && SvIOK(look_for_numbers) && SvIV(look_for_numbers)) {
      aggressively_number = looks_like_number(sv);
    }

    switch (SvTYPE (sv)) {
      /* double */
    case SVt_PV:
    case SVt_NV:
    case SVt_PVNV: {
      if ((aggressively_number & IS_NUMBER_NOT_INT) || (!is_string && SvNOK(sv))) {
        set_type(buf, BSON_DOUBLE);
        perl_mongo_serialize_key(buf, key, is_insert);
        perl_mongo_serialize_double(buf, (double)SvNV (sv));
        break;
      }
    }
      /* int */
    case SVt_IV:
    case SVt_PVIV:
    case SVt_PVLV:
    case SVt_PVMG: {
      if ((aggressively_number & IS_NUMBER_NOT_INT) || (!is_string && SvNOK(sv))) {
        set_type(buf, BSON_DOUBLE);
        perl_mongo_serialize_key(buf, key, is_insert);
        perl_mongo_serialize_double(buf, (double)SvNV (sv));
        break;
      }

      // if it's publicly an int OR (privately an int AND not publicly a string)
      if (aggressively_number || (!is_string && (SvIOK(sv) || (SvIOKp(sv) && !SvPOK(sv))))) {
#if defined(USE_64_BIT_INT)
        set_type(buf, BSON_LONG);
        perl_mongo_serialize_key(buf, key, is_insert);
        perl_mongo_serialize_long(buf, (int64_t)SvIV(sv));
#else
        set_type(buf, BSON_INT);
        perl_mongo_serialize_key(buf, key, is_insert);
        perl_mongo_serialize_int(buf, (int)SvIV(sv));
#endif
        break;
      }

      /* string */
      if (sv_len (sv) != strlen (SvPV_nolen (sv))) {
        set_type(buf, BSON_BINARY);
        perl_mongo_serialize_key(buf, key, is_insert);
        perl_mongo_serialize_bindata(buf, SUBTYPE_BINARY, sv);
      }
      else {
        STRLEN len;
        const char *str = SvPV(sv, len);

        if (!isUTF8(str, len)) {
          str = SvPVutf8(sv, len);
        }


        set_type(buf, BSON_STRING);
        perl_mongo_serialize_key(buf, key, is_insert);
        perl_mongo_serialize_int(buf, len+1);
        perl_mongo_serialize_string(buf, str, len);
      }
      break;
    }
    default:
      sv_dump(sv);
      croak ("type (sv) unhandled");
    }
  }
}

static void serialize_regex(buffer *buf, const char *key, REGEXP *re, int is_insert) {
  set_type(buf, BSON_REGEX);
  perl_mongo_serialize_key(buf, key, is_insert);
  perl_mongo_serialize_string(buf, RX_PRECOMP(re), RX_PRELEN(re));
}

static void serialize_regex_flags(buffer *buf, SV *sv) {
  char flags[] = {0,0,0,0,0,0};
  unsigned int i = 0, f = 0;

  char *flags_str;
  perl_mongo_regex_flags( &flags_str, sv );

  for ( i = 0; i < sizeof( flags_str ); i++ ) { 
    if ( flags_str[i] == NULL ) break;

    // MongoDB supports only flags /imxs, so warn if we get anything else and discard them.
    if ( flags_str[i] == 'i' ||
         flags_str[i] == 'm' ||
         flags_str[i] == 'x' ||
         flags_str[i] == 's' ) { 
      flags[f++] = flags_str[i];
    } else { 
      warn( "stripped unsupported regex flag /%c from MongoDB regex\n", flags_str[i] );
    }
  }

  perl_mongo_serialize_string(buf, flags, strlen(flags));
}


void
perl_mongo_sv_to_bson (buffer *buf, SV *sv, AV *ids) {
  if (!SvROK (sv)) {
    croak ("not a reference");
  }

  switch (SvTYPE (SvRV (sv))) {
  case SVt_PVHV:
    hv_to_bson (buf, sv, ids, EMPTY_STACK, ids != 0);
    break;
  case SVt_PVAV: {
    if (sv_isa(sv, "Tie::IxHash")) {
      ixhash_to_bson(buf, sv, ids, EMPTY_STACK, ids != 0);
    }
    else {
      /*
       * this is a special case of array:
       * ("foo" => "bar", "baz" => "bat")
       * which is, as far as i can tell,
       * indistinguishable from a "normal"
       * array.
       */

      I32 i;
      AV *av = (AV *)SvRV (sv);
      int start;

      if ((av_len (av) % 2) == 0) {
        croak ("odd number of elements in structure");
      }

      // this should never come up
      if (BUF_REMAINING <= 5) {
        perl_mongo_resize_buf(buf, 5);
      }

      start = buf->pos-buf->start;
      buf->pos += INT_32;

      /*
       * the best (and not very good) way i can think of for
       * checking for ids is to go through the array once
       * looking for them... blah
       */
      if (ids) {
        int has_id = 0;
        for (i = 0; i <= av_len(av); i+= 2) {
          SV **key = av_fetch(av, i, 0);
          if (strcmp(SvPV_nolen(*key), "_id") == 0) {
            SV **val = av_fetch(av, i+1, 0);
            has_id = 1;
            append_sv(buf, "_id", *val, EMPTY_STACK, ids != 0);
            SvREFCNT_inc(*val);
            av_push(ids, *val);
            break;
          }
        }
        if (!has_id) {
          perl_mongo_prep(buf, ids);
        }
      }

      for (i = 0; i <= av_len (av); i += 2) {
        SV **key, **val;
        STRLEN len;
        const char *str;

        if ( !((key = av_fetch (av, i, 0)) && (val = av_fetch (av, i + 1, 0))) ) {
          croak ("failed to fetch array element");
        }

        str = SvPV(*key, len);

        if (!isUTF8(str, len)) {
          str = SvPVutf8(*key, len);
        }
        append_sv (buf, str, *val, EMPTY_STACK, ids != 0);
      }

      perl_mongo_serialize_null(buf);
      perl_mongo_serialize_size(buf->start+start, buf);
    }
    break;
  }
  default:
    sv_dump(sv);
    croak ("type unhandled");
  }
}<|MERGE_RESOLUTION|>--- conflicted
+++ resolved
@@ -352,13 +352,8 @@
     buf->pos += len;
     break;
   }
-<<<<<<< HEAD
   case BSON_OBJECT: {
     value = perl_mongo_bson_to_sv(buf, dt_type);
-=======
-  case BSON_OBJECT: { 
-    value = perl_mongo_bson_to_sv(buf);
->>>>>>> cb234e00
     break;
   }
   case BSON_ARRAY: {
@@ -652,11 +647,8 @@
 perl_mongo_bson_to_sv (buffer *buf, char *dt_type)
 {
   HV *ret = newHV();
-<<<<<<< HEAD
-=======
   SV *flag = get_sv("MongoDB::BSON::utf8_flag_on", 0);
 
->>>>>>> cb234e00
   char type;
 
   // for size
@@ -671,12 +663,7 @@
     buf->pos += strlen(buf->pos) + 1;
 
     // get value
-<<<<<<< HEAD
     value = elem_to_sv(type, buf, dt_type);
-    if (!hv_store (ret, name, strlen (name), value, 0)) {
-      croak ("failed storing value in hash");
-=======
-    value = elem_to_sv(type, buf);
     if (!flag || !SvIOK(flag) || SvIV(flag) != 0) {
     	if (!hv_store (ret, name, 0-strlen (name), value, 0)) {
      	 croak ("failed storing value in hash");
@@ -685,7 +672,6 @@
     	if (!hv_store (ret, name, strlen (name), value, 0)) {
      	 croak ("failed storing value in hash");
     	}
->>>>>>> cb234e00
     }
   }
 
